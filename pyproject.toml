--- conflicted
+++ resolved
@@ -38,13 +38,9 @@
     "httpx==0.28.1",
     "reportlab==4.3.1",
     "python-escpos==3.0a8",
-<<<<<<< HEAD
     "APScheduler==3.11.0",
-    "qrcode[pil]==7.4.2",
+    "qrcode[pil]==8.0",
     "email-validator (>=2.2.0,<3.0.0)"
-=======
-    "qrcode[pil]==8.0"
->>>>>>> b2c6b952
 ]
 
 [tool.poetry]
