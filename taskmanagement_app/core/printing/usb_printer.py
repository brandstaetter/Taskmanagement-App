import logging
from datetime import datetime
from typing import Any, Dict

from escpos.printer import Usb
from fastapi import Response
from fastapi.responses import JSONResponse

from taskmanagement_app.core.exceptions import PrinterError
from taskmanagement_app.core.printing.base_printer import BasePrinter
from taskmanagement_app.schemas.task import Task

# Constants for USB printer
VENDOR_ID = 0x0456
PRODUCT_ID = 0x0808

# Labels for task fields
label_dict = {
    "title": "Title: ",
    "description": "Description: ",
    "reward": "Reward: ",
    "due_date": "Due Date: ",
    "state": "State: ",
    "created_at": "Created: ",
    "started_at": "Started: ",
    "completed_at": "Completed: ",
}


class USBPrinter(BasePrinter):
    """USB printer implementation."""

    def __init__(self, config: Dict[str, Any]) -> None:
        """Initialize USB printer with vendor and product IDs.

        Args:
            config: Dictionary containing USB printer configuration:
                - vendor_id: USB vendor ID in hex format (e.g., "0x28E9")
                - product_id: USB product ID in hex format (e.g., "0x0289")
                - profile: Printer profile name (e.g., "ZJ-5870")
        """
        super().__init__(config)
        self.logger = logging.getLogger(__name__)

        try:
            # Parse vendor and product IDs from config
            self.vendor_id = int(config["vendor_id"], 16)
            self.product_id = int(config["product_id"], 16)
            self.profile = config.get("profile", "default")

            self.logger.info(
                "Initializing USB printer with "
                "vendor_id=0x%04x, product_id=0x%04x, profile=%s",
                self.vendor_id,
                self.product_id,
                self.profile,
            )

            # Initialize device as None until we connect
            self.device: Usb | None = None

        except KeyError as e:
            error_msg = f"Missing required config parameter: {e}"
            self.logger.error(error_msg)
            raise PrinterError(error_msg)
        except ValueError as e:
            error_msg = f"Invalid vendor or product ID format: {e}"
            self.logger.error(error_msg)
            raise PrinterError(error_msg)

    def connect(self) -> None:
        """Connect to the USB printer device.

        Raises:
            PrinterError: If printer cannot be found or accessed
        """
        try:
            if self.device is not None:
                self.logger.info("USB printer already connected")
                return
            self.logger.debug("Searching for USB device...")
            self.device = Usb(self.vendor_id, self.product_id, timeout=0)

            if self.device is None:
                error_msg = "Printer not found: "
                f"vendor_id=0x{self.vendor_id:04x}, product_id=0x{self.product_id:04x}"
                self.logger.error(error_msg)
                raise PrinterError(error_msg)

            self.logger.info("USB printer found: %s", self.device)

            self.logger.info("Successfully connected to USB printer")

        except Exception as e:
            error_msg = f"Unexpected error while connecting to printer: {str(e)}"
            self.logger.error(error_msg, exc_info=True)
            raise PrinterError(error_msg)

    def format_datetime(self, dt_str: str) -> datetime:
        """Convert ISO datetime string to datetime object."""
        return datetime.fromisoformat(dt_str.replace("Z", "+00:00"))

    def printHeading(self, printer: Usb, title: str) -> None:
        """Apply heading style to printer."""
        printer.set(align="center", bold=True, double_height=True, double_width=True)
        printer.text("\n")
<<<<<<< HEAD
        lines = self.wrap_text(title, max_length=16)
        for line in lines:
            printer.text(line + "\n")
=======
        printer.text(text=title, max_length=16)
>>>>>>> 108644de

    def printLabel(self, printer: Usb, label_key: str) -> int:
        """Apply label style to printer."""
        printer.set(align="left", bold=True, double_height=False, double_width=False)
        label = label_dict[label_key]
        max_label_length = max(len(lbl) for lbl in label_dict.values())
        label = " " * (max_label_length - len(label)) + label
        printer.text(label)
        return max_label_length

    def printSpacer(self, printer: Usb) -> None:
        """Print a spacer line."""
        printer.set(align="left", bold=False, double_height=True, double_width=False)
        printer.text("\n")

    def wrap_text(
        self, text: str, label_length: int = 0, max_length: int = 32, wide: bool = False
    ) -> list[str]:
        """
        Wrap text to fit printer width.

        Args:
            text: Text to wrap
            label_length: Length of label
            max_length: Maximum line length
            wide: Whether to use wide characters

        Returns:
            List of wrapped lines
        """
        if not text:
            return [""]

        words = text.split()
        if not words:
            return [""]

        lines = []
        current_line: list[str] = []
        current_length = label_length

        line_length = max_length / 2 if not wide else max_length

        for word in words:
            word_length = len(word)
            if current_length + word_length + 1 <= line_length:
                current_line.append(word)
                current_length += word_length + 1
            else:
                if current_line:
                    lines.append(" ".join(current_line))
                current_line = [word]
                current_length = word_length

        if current_line:
            lines.append(" ".join(current_line))

        return lines

    def printValue(
        self, printer: Usb, text: str, label_length: int, wide: bool = False
    ) -> None:
        """Print text value with proper wrapping and formatting."""
        printer.set(align="left", bold=False, double_height=False, double_width=wide)

        # Wrap text to printer width
        lines = self.wrap_text(text, label_length, wide)
        for line in lines:
            printer.text(line + "\n")

    def printQRCode(self, printer: Usb, task_id: int) -> None:
        """Print QR code for task."""
        printer.set(align="center")
        printer.qr(
            f"{self.config.get('frontend_url', 'http://localhost:4200')}"
            f"/tasks/{task_id}/details",
            size=5,
        )

    def cut(self, printer: Usb) -> None:
        """Cut paper."""
        printer.cut()

    async def print(self, task: Task) -> Response:
        """
        Print a task to the USB printer.

        Args:
            task: Task to print

        Returns:
            Response indicating success or failure
        """
        try:
            self.logger.info("Starting to print task %d", task.id)

            # Initialize USB printer
            self.connect()

            # Print header
            self.printHeading(self.device, task.title)

            # Print Description
            if task.description:
                indent = self.printLabel(self.device, "description")
                self.printValue(self.device, task.description, indent)

            # Print Due Date
            if task.due_date:
                indent = self.printLabel(self.device, "due_date")
                due_date = self.format_datetime(task.due_date)
                self.printValue(
                    self.device,
                    f'{due_date.strftime("%Y-%m-%d %H:%M")}\n',
                    indent,
                    wide=True,
                )

            if task.reward:
                indent = self.printLabel(self.device, "reward")
                self.printValue(self.device, f"{task.reward}\n", indent)

            self.printSpacer(self.device)

            # Print Created At
            if task.created_at:
                created_at = self.format_datetime(task.created_at)
                indent = self.printLabel(self.device, "created_at")
                self.printValue(
                    self.device, f'{created_at.strftime("%Y-%m-%d %H:%M")}\n', indent
                )

            # Print Started At
            if task.started_at:
                started_at = self.format_datetime(task.started_at)
                indent = self.printLabel(self.device, "started_at")
                self.printValue(
                    self.device, f'{started_at.strftime("%Y-%m-%d %H:%M")}\n', indent
                )

            # Print Completed At
            if task.completed_at:
                completed_at = self.format_datetime(task.completed_at)
                indent = self.printLabel(self.device, "completed_at")
                self.printValue(
                    self.device, f'{completed_at.strftime("%Y-%m-%d %H:%M")}\n', indent
                )

            # Print QR code
            self.printQRCode(self.device, task.id)

            # Cut paper
            self.cut(self.device)

            self.logger.info("Successfully printed task %d", task.id)
            return JSONResponse(content={"message": "Task printed successfully"})

        except Exception as e:
            error_msg = f"Failed to print task {task.id}: {str(e)}"
            self.logger.error(error_msg, exc_info=True)
            raise PrinterError(error_msg)<|MERGE_RESOLUTION|>--- conflicted
+++ resolved
@@ -104,13 +104,9 @@
         """Apply heading style to printer."""
         printer.set(align="center", bold=True, double_height=True, double_width=True)
         printer.text("\n")
-<<<<<<< HEAD
         lines = self.wrap_text(title, max_length=16)
         for line in lines:
             printer.text(line + "\n")
-=======
-        printer.text(text=title, max_length=16)
->>>>>>> 108644de
 
     def printLabel(self, printer: Usb, label_key: str) -> int:
         """Apply label style to printer."""
