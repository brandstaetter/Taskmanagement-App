import logging
from datetime import datetime
from typing import Any, Dict

from escpos.printer import Usb
from fastapi import Response
from fastapi.responses import JSONResponse

from taskmanagement_app.core.exceptions import PrinterError
from taskmanagement_app.core.printing.base_printer import BasePrinter
from taskmanagement_app.schemas.task import Task

# Constants for USB printer
VENDOR_ID = 0x0456
PRODUCT_ID = 0x0808

# Labels for task fields
label_dict = {
    "title": "Title: ",
    "description": "Description: ",
    "reward": "Reward: ",
    "due_date": "Due Date: ",
    "state": "State: ",
    "created_at": "Created: ",
    "started_at": "Started: ",
    "completed_at": "Completed: ",
}


class USBPrinter(BasePrinter):
    """USB printer implementation."""

    def __init__(self, config: Dict[str, Any]) -> None:
        """Initialize USB printer with vendor and product IDs.

        Args:
            config: Dictionary containing USB printer configuration:
                - vendor_id: USB vendor ID in hex format (e.g., "0x28E9")
                - product_id: USB product ID in hex format (e.g., "0x0289")
                - profile: Printer profile name (e.g., "ZJ-5870")
        """
        super().__init__(config)
        self.logger = logging.getLogger(__name__)

        try:
            # Parse vendor and product IDs from config
            self.vendor_id = int(config["vendor_id"], 16)
            self.product_id = int(config["product_id"], 16)
            self.profile = config.get("profile", "default")

            self.logger.info(
                "Initializing USB printer with "
                "vendor_id=0x%04x, product_id=0x%04x, profile=%s",
                self.vendor_id,
                self.product_id,
                self.profile,
            )

            # Initialize device as None until we connect
            self.device: Usb | None = None

        except KeyError as e:
            error_msg = f"Missing required config parameter: {e}"
            self.logger.error(error_msg)
            raise PrinterError(error_msg)
        except ValueError as e:
            error_msg = f"Invalid vendor or product ID format: {e}"
            self.logger.error(error_msg)
            raise PrinterError(error_msg)

    def connect(self) -> None:
        """Connect to the USB printer device.

        Raises:
            PrinterError: If printer cannot be found or accessed
        """
        try:
            if self.device is not None:
                self.logger.info("USB printer already connected")
                return
            self.logger.debug("Searching for USB device...")
            self.device = Usb(self.vendor_id, self.product_id, timeout=0)

            if self.device is None:
                error_msg = "Printer not found: "
                f"vendor_id=0x{self.vendor_id:04x}, product_id=0x{self.product_id:04x}"
                self.logger.error(error_msg)
                raise PrinterError(error_msg)

            self.logger.info("USB printer found: %s", self.device)

            self.logger.info("Successfully connected to USB printer")

        except Exception as e:
            error_msg = f"Unexpected error while connecting to printer: {str(e)}"
            self.logger.error(error_msg, exc_info=True)
            raise PrinterError(error_msg)

    def format_datetime(self, dt_str: str) -> datetime:
        """Convert ISO datetime string to datetime object."""
        return datetime.fromisoformat(dt_str.replace("Z", "+00:00"))

    def printHeading(self, printer: Usb, title: str) -> None:
        """Apply heading style to printer."""
        printer.set(align="center", bold=True, double_height=True, double_width=True)
        printer.text("\n")
<<<<<<< HEAD
        lines = self.wrap_text(title, max_length=16)
=======
        lines = self.wrap_text(title, wide=True)
>>>>>>> 4eae80e8
        for line in lines:
            printer.text(line + "\n")

    def printLabel(self, printer: Usb, label_key: str) -> int:
        """Apply label style to printer."""
        printer.set(align="left", bold=True, double_height=False, double_width=False)
        label = label_dict[label_key]
        max_label_length = max(len(lbl) for lbl in label_dict.values())
        label = " " * (max_label_length - len(label)) + label
        printer.text(label)
        return max_label_length

    def printSpacer(self, printer: Usb) -> None:
        """Print a spacer line."""
        printer.set(align="left", bold=False, double_height=True, double_width=False)
        printer.text("\n")

    def wrap_text(
        self, text: str, label_length: int = 0, max_length: int = 32, wide: bool = False
    ) -> list[str]:
        """
        Wrap text to fit printer width.

        Args:
            text: Text to wrap
            label_length: Length of label
            max_length: Maximum line length
            wide: Whether to use wide characters

        Returns:
            List of wrapped lines
        """
        if not text:
            return [""]

        words = text.split()
        if not words:
            return [""]

        lines = []
        current_line: list[str] = []

        # Calculate effective line length
        effective_max_length = (max_length / 2) if wide else max_length
        first_line_length = effective_max_length - label_length
        current_length = 0

        for word in words:
            # Split long words that exceed line length
            current_word = word
            while len(current_word) > effective_max_length:
                if current_line:
                    lines.append(" ".join(current_line))
                    current_line = []
                lines.append(current_word[: int(effective_max_length)])
                current_word = current_word[int(effective_max_length) :]

            # Check if this is the first line (with label) or subsequent lines
            current_max_length = (
                first_line_length if not lines else effective_max_length
            )

            # Calculate total length including space if needed
            word_space = 1 if current_line else 0
            total_length = current_length + len(current_word) + word_space

            if total_length <= current_max_length:
                if current_line:
                    current_line.append(current_word)
                    current_length += len(current_word) + word_space
                else:
                    current_line.append(current_word)
                    current_length = len(current_word)
            else:
                if current_line:
                    lines.append(" ".join(current_line))
                current_line = [current_word]
                current_length = len(current_word)

        if current_line:
            lines.append(" ".join(current_line))

        return lines if lines else [""]

    def printValue(
        self, printer: Usb, text: str, label_length: int, wide: bool = False
    ) -> None:
        """Print text value with proper wrapping and formatting."""
        printer.set(align="left", bold=False, double_height=False, double_width=wide)

        # Wrap text to printer width
        lines = self.wrap_text(text, label_length=label_length, wide=wide)
        for line in lines:
            printer.text(line + "\n")

    def printQRCode(self, printer: Usb, task_id: int) -> None:
        """Print QR code for task."""
        printer.set(align="center")
        printer.qr(
            f"{self.config.get('frontend_url', 'http://localhost:4200')}"
            f"/tasks/{task_id}/details",
            size=5,
        )

    def cut(self, printer: Usb) -> None:
        """Cut paper."""
        printer.cut()

    def print(self, task: Task) -> Response:
        """
        Print a task to the USB printer.

        Args:
            task: Task to print

        Returns:
            Response indicating success or failure
        """
        try:
            self.logger.info("Starting to print task %d", task.id)

            # Initialize USB printer
            self.connect()

            # Print header
            self.printHeading(self.device, task.title)

            # Print Description
            if task.description:
                indent = self.printLabel(self.device, "description")
                self.printValue(self.device, task.description, indent)

            # Print Due Date
            if task.due_date:
                indent = self.printLabel(self.device, "due_date")
                due_date = self.format_datetime(task.due_date)
                self.printValue(
                    self.device,
                    f'{due_date.strftime("%Y-%m-%d %H:%M")}\n',
                    indent,
                    wide=True,
                )

            if task.reward:
                indent = self.printLabel(self.device, "reward")
                self.printValue(self.device, f"{task.reward}\n", indent)

            self.printSpacer(self.device)

            # Print Created At
            if task.created_at:
                created_at = self.format_datetime(task.created_at)
                indent = self.printLabel(self.device, "created_at")
                self.printValue(
                    self.device, f'{created_at.strftime("%Y-%m-%d %H:%M")}\n', indent
                )

            # Print Started At
            if task.started_at:
                started_at = self.format_datetime(task.started_at)
                indent = self.printLabel(self.device, "started_at")
                self.printValue(
                    self.device, f'{started_at.strftime("%Y-%m-%d %H:%M")}\n', indent
                )

            # Print Completed At
            if task.completed_at:
                completed_at = self.format_datetime(task.completed_at)
                indent = self.printLabel(self.device, "completed_at")
                self.printValue(
                    self.device, f'{completed_at.strftime("%Y-%m-%d %H:%M")}\n', indent
                )

            # Print QR code
            self.printQRCode(self.device, task.id)

            # Cut paper
            self.cut(self.device)

            self.logger.info("Successfully printed task %d", task.id)
            return JSONResponse(content={"message": "Task printed successfully"})

        except Exception as e:
            error_msg = f"Failed to print task {task.id}: {str(e)}"
            self.logger.error(error_msg, exc_info=True)
            raise PrinterError(error_msg)<|MERGE_RESOLUTION|>--- conflicted
+++ resolved
@@ -104,11 +104,7 @@
         """Apply heading style to printer."""
         printer.set(align="center", bold=True, double_height=True, double_width=True)
         printer.text("\n")
-<<<<<<< HEAD
-        lines = self.wrap_text(title, max_length=16)
-=======
         lines = self.wrap_text(title, wide=True)
->>>>>>> 4eae80e8
         for line in lines:
             printer.text(line + "\n")
 
